--- conflicted
+++ resolved
@@ -104,18 +104,6 @@
 	}
 
 	protected DataBuffer wrap(ByteBuf byteBuf, ServerHttpResponse response) {
-<<<<<<< HEAD
-		if (response.bufferFactory() instanceof NettyDataBufferFactory) {
-			NettyDataBufferFactory factory = (NettyDataBufferFactory) response.bufferFactory();
-			return factory.wrap(byteBuf);
-		}
-		// MockServerHttpResponse creates these
-		else if (response.bufferFactory() instanceof DefaultDataBufferFactory) {
-			DefaultDataBufferFactory factory = (DefaultDataBufferFactory) response.bufferFactory();
-			return factory.wrap(byteBuf.nioBuffer());
-		}
-		throw new IllegalArgumentException("Unkown DataBufferFactory type " + response.bufferFactory().getClass());
-=======
 		DataBufferFactory bufferFactory = response.bufferFactory();
 		if (bufferFactory instanceof NettyDataBufferFactory) {
 			NettyDataBufferFactory factory = (NettyDataBufferFactory) bufferFactory;
@@ -131,7 +119,6 @@
 		}
 		throw new IllegalArgumentException(
 				"Unkown DataBufferFactory type " + bufferFactory.getClass());
->>>>>>> 4c8a1d60
 	}
 
 	private void cleanup(ServerWebExchange exchange) {
